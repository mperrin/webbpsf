--- conflicted
+++ resolved
@@ -1917,12 +1917,8 @@
 
     assert isinstance(ote, OTE_Linear_Model_WSS), "First argument has to be a linear optical model instance."
 
-<<<<<<< HEAD
 
     jsc =  ((size =='jsc') or (size=='jsc_compact') or (size=='jsc_inverted'))
-=======
-    jsc = None
->>>>>>> d2898959
     if size is not None:
         if not jsc:
             nircam_pixelscale = 0.0311
